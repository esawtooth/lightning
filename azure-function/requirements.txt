azure-functions
<<<<<<< HEAD
azure-servicebus
openai
requests
=======
azure-servicebus  # or azure-eventhub if using Event Hub trigger
openai
>>>>>>> d5788351
<|MERGE_RESOLUTION|>--- conflicted
+++ resolved
@@ -1,9 +1,4 @@
 azure-functions
-<<<<<<< HEAD
-azure-servicebus
-openai
-requests
-=======
 azure-servicebus  # or azure-eventhub if using Event Hub trigger
 openai
->>>>>>> d5788351
+requests