# lightening

Event based AI

## Event API

Deploying the infrastructure will create an Azure Function that exposes an HTTP endpoint for queuing events.

### PUT /api/events

Include a header `X-User-ID` identifying the user on whose behalf the event was
generated. Send a JSON body describing the event:

```json
{
  "timestamp": "2023-01-01T00:00:00Z",
  "source": "sensor-1",
  "type": "movement",
  "userID": "abc123",
  "metadata": {"x": 1, "y": 2}
}
```

The function validates the data and publishes it to the Service Bus queue. The `type` field is used as the topic of the message.

## Python library

The `events` package provides a dataclass `Event` that can be used to structure events before they are sent to the API or processed downstream.

### LLMChatEvent

`LLMChatEvent` extends `Event` and expects a list of chat messages stored under
`metadata.messages`. Each message should be a mapping with at least `role` and
`content` keys. When `LLMChatEvent.to_dict()` is called, the messages are
ensured to appear under the `metadata` key.

<<<<<<< HEAD
### UserMessenger function

The `UserMessenger` Azure Function listens to the Service Bus queue for events of type `user.message`. When such an event is processed it will forward the message to the user. If no notification endpoint is configured (via the `NOTIFY_URL` environment variable) the message is logged instead.

This allows the platform to acknowledge incoming chat messages before the LLM generates a response. Downstream services can also listen for `llm.chat.response` events to notify the user when a reply is available.
=======
## ChatResponder function

`ChatResponder` is an Azure Function that listens to the Service Bus queue and
uses OpenAI's chat API to generate replies to incoming `LLMChatEvent` messages.

### Configuration

The function requires the following application settings:

- `SERVICEBUS_CONNECTION` – connection string for the queue.
- `SERVICEBUS_QUEUE` – name of the queue containing chat events.
- `OPENAI_API_KEY` – API key used by the `openai` library.

### Expected event

Events must include a `metadata.messages` list of chat messages:

```json
{
  "timestamp": "2023-01-01T00:00:00Z",
  "source": "client",
  "type": "llm.chat",
  "userID": "abc123",
  "metadata": {
    "messages": [
      {"role": "user", "content": "Hello!"}
    ]
  }
}
```

### Example usage

Send a chat event via the HTTP endpoint:

```bash
curl -X PUT \
  -H "X-User-ID: abc123" \
  -H "Content-Type: application/json" \
  -d @event.json \
  https://<function-app>.azurewebsites.net/api/events
```

`ChatResponder` publishes a new event of type `llm.chat.response` containing the
assistant reply:

```json
{
  "timestamp": "2023-01-01T00:00:01Z",
  "source": "ChatResponder",
  "type": "llm.chat.response",
  "userID": "abc123",
  "metadata": {"reply": "..."}
}
```

### Deployment

1. Deploy the infrastructure with Pulumi:

   ```bash
   cd infra
   npm install
   pulumi up
   ```

2. Publish the functions to Azure:

   ```bash
   cd ../azure-function
   func azure functionapp publish event-function
   ```

Ensure `OPENAI_API_KEY` is configured on the Function App before publishing.

## Function Configuration

The Azure Functions rely on several environment variables for authentication and
messaging:

- `OPENAI_API_KEY` &mdash; API key used by the `ChatResponder` function when
  calling OpenAI.
- `SERVICEBUS_CONNECTION` &mdash; connection string for the Service Bus
  namespace.
- `SERVICEBUS_QUEUE` &mdash; queue name for publishing and receiving events.

Set these values in your deployment environment or in a local `.env` file when
testing the functions locally.
>>>>>>> d5788351
<|MERGE_RESOLUTION|>--- conflicted
+++ resolved
@@ -34,13 +34,12 @@
 `content` keys. When `LLMChatEvent.to_dict()` is called, the messages are
 ensured to appear under the `metadata` key.
 
-<<<<<<< HEAD
 ### UserMessenger function
 
 The `UserMessenger` Azure Function listens to the Service Bus queue for events of type `user.message`. When such an event is processed it will forward the message to the user. If no notification endpoint is configured (via the `NOTIFY_URL` environment variable) the message is logged instead.
 
 This allows the platform to acknowledge incoming chat messages before the LLM generates a response. Downstream services can also listen for `llm.chat.response` events to notify the user when a reply is available.
-=======
+
 ## ChatResponder function
 
 `ChatResponder` is an Azure Function that listens to the Service Bus queue and
@@ -128,5 +127,4 @@
 - `SERVICEBUS_QUEUE` &mdash; queue name for publishing and receiving events.
 
 Set these values in your deployment environment or in a local `.env` file when
-testing the functions locally.
->>>>>>> d5788351
+testing the functions locally.