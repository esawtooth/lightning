--- conflicted
+++ resolved
@@ -13,11 +13,8 @@
   latestMediaTimestamp?: number;
   openAIApiKey?: string;
   objective?: string;
-<<<<<<< HEAD
   userProfile?: any;
-=======
   callSid?: string;
->>>>>>> 18d42e5e
 }
 
 let session: Session = {};
