import pulumi
import os
import zipfile
import tempfile
<<<<<<< HEAD
import datetime
=======
import atexit
>>>>>>> de294dc8
from pulumi_azure_native import (
    resources,
    servicebus,
    storage,
    web,
    authorization,
    containerinstance,
    containerregistry,
)

# Cosmos DB resources live in a separate module
from pulumi_azure_native import cosmosdb
from pulumi_azure_native.authorization import get_client_config, RoleAssignment

config = pulumi.Config()
location = config.get("location") or "centralindia"
openai_api_key = config.require_secret("openaiApiKey")
jwt_signing_key = config.require_secret("jwtSigningKey")
# Worker image will be configured by GitHub Actions or default to ACR image
worker_image = config.get("workerImage") or "lightningacr.azurecr.io/worker-task:latest"

# Resource group
resource_group = resources.ResourceGroup(
    "lightning",
    resource_group_name="lightning",
    location=location,
)

# Service Bus namespace and queue
namespace = servicebus.Namespace(
    "lightning-namespace",
    resource_group_name=resource_group.name,
    namespace_name="lightning-namespace",
    location=resource_group.location,
    sku=servicebus.SBSkuArgs(name="Standard", tier="Standard"),
)

queue = servicebus.Queue(
    "lightning-queue",
    resource_group_name=resource_group.name,
    namespace_name=namespace.name,
    queue_name="lightning-queue",
    enable_partitioning=True,
)

pulumi.export("resourceGroupName", resource_group.name)
pulumi.export("serviceBusNamespaceName", namespace.name)
pulumi.export("queueName", queue.name)

# Storage account for Function App
storage_account = storage.StorageAccount(
    "funcsa",
    resource_group_name=resource_group.name,
    sku=storage.SkuArgs(name=storage.SkuName.STANDARD_LRS),
    kind=storage.Kind.STORAGE_V2,
)

# Azure Container Registry
acr = containerregistry.Registry(
    "lightning-acr",
    resource_group_name=resource_group.name,
    registry_name="lightningacr",
    location=resource_group.location,
    sku=containerregistry.SkuArgs(name="Basic"),
    admin_user_enabled=True,
)

# Get ACR credentials
acr_credentials = containerregistry.list_registry_credentials_output(
    resource_group_name=resource_group.name,
    registry_name=acr.name,
)

# Export ACR details
pulumi.export("acrLoginServer", acr.login_server)
pulumi.export("acrUsername", acr_credentials.username)
pulumi.export("acrPassword", acr_credentials.passwords[0].value)

# Cosmos DB account and database
cosmos_account = cosmosdb.DatabaseAccount(
    "cosmos-account",
    resource_group_name=resource_group.name,
    account_name="lightning-cosmos",
    location=resource_group.location,
    database_account_offer_type="Standard",
    locations=[cosmosdb.LocationArgs(location_name=resource_group.location)],
    consistency_policy=cosmosdb.ConsistencyPolicyArgs(
        default_consistency_level=cosmosdb.DefaultConsistencyLevel.SESSION
    ),
)

cosmos_db = cosmosdb.SqlResourceSqlDatabase(
    "cosmos-db",
    account_name=cosmos_account.name,
    resource_group_name=resource_group.name,
    database_name="lightning",
    resource=cosmosdb.SqlDatabaseResourceArgs(id="lightning"),
)

user_container = cosmosdb.SqlResourceSqlContainer(
    "users-container",
    account_name=cosmos_account.name,
    resource_group_name=resource_group.name,
    database_name=cosmos_db.name,
    container_name="users",
    resource=cosmosdb.SqlContainerResourceArgs(
        id="users",
        partition_key=cosmosdb.ContainerPartitionKeyArgs(paths=["/pk"], kind="Hash"),
    ),
)

repo_container = cosmosdb.SqlResourceSqlContainer(
    "repos-container",
    account_name=cosmos_account.name,
    resource_group_name=resource_group.name,
    database_name=cosmos_db.name,
    container_name="repos",
    resource=cosmosdb.SqlContainerResourceArgs(
        id="repos",
        partition_key=cosmosdb.ContainerPartitionKeyArgs(paths=["/pk"], kind="Hash"),
    ),
)

schedule_container = cosmosdb.SqlResourceSqlContainer(
    "schedules-container",
    account_name=cosmos_account.name,
    resource_group_name=resource_group.name,
    database_name=cosmos_db.name,
    container_name="schedules",
    resource=cosmosdb.SqlContainerResourceArgs(
        id="schedules",
        partition_key=cosmosdb.ContainerPartitionKeyArgs(paths=["/pk"], kind="Hash"),
    ),
)

cosmos_keys = cosmosdb.list_database_account_connection_strings_output(
    account_name=cosmos_account.name,
    resource_group_name=resource_group.name,
)
cosmos_connection_string = cosmos_keys.connection_strings[0].connection_string

storage_keys = storage.list_storage_account_keys_output(
    resource_group_name=resource_group.name,
    account_name=storage_account.name,
)
primary_storage_key = storage_keys.keys[0].value
storage_connection_string = pulumi.Output.concat(
    "DefaultEndpointsProtocol=https;AccountName=",
    storage_account.name,
    ";AccountKey=",
    primary_storage_key,
)

# App Service plan for Function App (Linux required for Python functions)
app_service_plan = web.AppServicePlan(
    "function-plan",
    resource_group_name=resource_group.name,
    kind="FunctionApp",
    sku=web.SkuDescriptionArgs(tier="Dynamic", name="Y1"),
    reserved=True,  # Set to True for Linux
)

# Authorization rule to send messages
send_rule = servicebus.QueueAuthorizationRule(
    "send-rule",
    resource_group_name=resource_group.name,
    namespace_name=namespace.name,
    queue_name=queue.name,
    authorization_rule_name="send",
    rights=["Send"],
)

send_keys = servicebus.list_queue_keys_output(
    authorization_rule_name=send_rule.name,
    queue_name=queue.name,
    namespace_name=namespace.name,
    resource_group_name=resource_group.name,
)

# Function App
client_config = get_client_config()
subscription_id = client_config.subscription_id

func_app = web.WebApp(
    "event-function-linux",
    resource_group_name=resource_group.name,
    server_farm_id=app_service_plan.id,
    kind="FunctionApp",
    identity=web.ManagedServiceIdentityArgs(type=web.ManagedServiceIdentityType.SYSTEM_ASSIGNED),
    site_config=web.SiteConfigArgs(
        linux_fx_version="Python|3.9",  # Specify Linux Python runtime
        app_settings=[
            web.NameValuePairArgs(name="AzureWebJobsStorage", value=storage_connection_string),
            web.NameValuePairArgs(name="FUNCTIONS_EXTENSION_VERSION", value="~4"),
            web.NameValuePairArgs(name="FUNCTIONS_WORKER_RUNTIME", value="python"),
            web.NameValuePairArgs(name="COSMOS_CONNECTION", value=cosmos_connection_string),
            web.NameValuePairArgs(name="COSMOS_DATABASE", value="lightning"),
            web.NameValuePairArgs(name="SCHEDULE_CONTAINER", value="schedules"),
            web.NameValuePairArgs(name="SERVICEBUS_CONNECTION", value=send_keys.primary_connection_string),
            web.NameValuePairArgs(name="SERVICEBUS_QUEUE", value=queue.name),
            web.NameValuePairArgs(name="REPO_CONTAINER", value="repos"),
            web.NameValuePairArgs(name="USER_CONTAINER", value="users"),
            web.NameValuePairArgs(name="ACI_RESOURCE_GROUP", value=resource_group.name),
            web.NameValuePairArgs(name="ACI_SUBSCRIPTION_ID", value=subscription_id),
            web.NameValuePairArgs(name="ACI_REGION", value=location),
            web.NameValuePairArgs(name="OPENAI_API_KEY", value=openai_api_key),
            web.NameValuePairArgs(name="WORKER_IMAGE", value=worker_image),
            web.NameValuePairArgs(name="JWT_SIGNING_KEY", value=jwt_signing_key)
        ]
    ),
)

# TODO: Role assignment requires higher privileges - commenting out for now
# aci_role = RoleAssignment(
#     "aci-contributor",
#     principal_id=func_app.identity.principal_id,
#     principal_type="ServicePrincipal",
#     role_definition_id=f"/subscriptions/{subscription_id}/providers/Microsoft.Authorization/roleDefinitions/b24988ac-6180-42a0-ab88-20f7382dd24c",
#     scope=resource_group.id,
# )

pulumi.export(
    "functionEndpoint",
    pulumi.Output.concat("https://", func_app.default_host_name, "/api/events"),
)

# Container group hosting the Chainlit app and dashboard

ui_image = config.get("uiImage") or pulumi.Output.concat("lightningacr.azurecr.io/chainlit-client:latest")

ui_container = containerinstance.ContainerGroup(
    "chat-ui",
    resource_group_name=resource_group.name,
    container_group_name="chat-ui",
    location=resource_group.location,
    os_type="Linux",
    containers=[
        containerinstance.ContainerArgs(
            name="chat-ui",
            image=ui_image,
            ports=[
                containerinstance.ContainerPortArgs(port=8000),
            ],
            environment_variables=[
                containerinstance.EnvironmentVariableArgs(
                    name="EVENT_API_URL",
                    value=pulumi.Output.concat(
                        "https://", func_app.default_host_name, "/api/events"
                    ),
                ),
                containerinstance.EnvironmentVariableArgs(
                    name="API_BASE",
                    value=pulumi.Output.concat(
                        "https://", func_app.default_host_name, "/api"
                    ),
                ),
                containerinstance.EnvironmentVariableArgs(
                    name="AUTH_API_URL",
                    value=pulumi.Output.concat(
                        "https://", func_app.default_host_name, "/api/auth"
                    ),
                ),
                containerinstance.EnvironmentVariableArgs(
                    name="JWT_SIGNING_KEY",
                    value=jwt_signing_key,
                ),
                containerinstance.EnvironmentVariableArgs(
                    name="SESSION_SECRET",
                    value=jwt_signing_key,  # Use same key for session encryption
                ),
            ],
            resources=containerinstance.ResourceRequirementsArgs(
                requests=containerinstance.ResourceRequestsArgs(cpu=1.0, memory_in_gb=1.0)
            ),
        )
    ],
    image_registry_credentials=[
        containerinstance.ImageRegistryCredentialArgs(
            server=acr.login_server,
            username=acr_credentials.username,
            password=acr_credentials.passwords[0].value,
        )
    ],
    ip_address=containerinstance.IpAddressArgs(
        ports=[containerinstance.PortArgs(protocol="TCP", port=8000)],
        type=containerinstance.ContainerGroupIpAddressType.PUBLIC,
    ),
)

pulumi.export("uiUrl", ui_container.ip_address.apply(lambda ip: f"http://{ip.fqdn}"))

# Wire the functions back to the Chainlit UI once the container address is known
notify_url = ui_container.ip_address.apply(lambda ip: f"http://{ip.fqdn}/notify")

# Function to create and upload Function App package
def create_function_package():
    """Create a ZIP package of the Azure Functions code"""
    import zipfile
    import tempfile
    import os
    import atexit

    # Create a temporary ZIP file that persists until cleanup
    tmp = tempfile.NamedTemporaryFile(delete=False, suffix='.zip')
    zip_path = tmp.name
    tmp.close()

    # Ensure the temporary file gets removed after deployment
    atexit.register(lambda: os.path.exists(zip_path) and os.remove(zip_path))
    
    with zipfile.ZipFile(zip_path, 'w', zipfile.ZIP_DEFLATED) as zipf:
        # Walk through the azure-function directory
        for root, dirs, files in os.walk('../azure-function'):
            for file in files:
                file_path = os.path.join(root, file)
                # Skip __pycache__ directories and .pyc files
                if '__pycache__' not in file_path and not file_path.endswith('.pyc'):
                    # Get the relative path from azure-function directory
                    arcname = os.path.relpath(file_path, '../azure-function')
                    zipf.write(file_path, arcname)
    
    return zip_path

# Create the function package
function_zip_path = create_function_package()

# Create a container for function deployments
deployment_container = storage.BlobContainer(
    "deployments",
    resource_group_name=resource_group.name,
    account_name=storage_account.name,
    container_name="deployments",
    public_access=storage.PublicAccess.NONE,
)

# Upload the ZIP package to blob storage for deployment
function_blob = storage.Blob(
    "function-package",
    resource_group_name=resource_group.name,
    account_name=storage_account.name,
    container_name=deployment_container.name,
    blob_name="function-package.zip",
    type=storage.BlobType.BLOCK,
    source=pulumi.FileAsset(function_zip_path),
)

# Generate a SAS token for the ZIP blob so the Function App can access it
sas_start = datetime.datetime.utcnow().isoformat() + "Z"
sas_expiry = (datetime.datetime.utcnow() + datetime.timedelta(days=1)).isoformat() + "Z"

package_sas = storage.list_storage_account_service_sas_output(
    account_name=storage_account.name,
    resource_group_name=resource_group.name,
    protocols="https",
    shared_access_start_time=sas_start,
    shared_access_expiry_time=sas_expiry,
    permissions="r",
    canonicalized_resource=pulumi.Output.concat(
        "/blob/",
        storage_account.name,
        "/",
        deployment_container.name,
        "/function-package.zip",
    ),
    resource="b",
)

function_package_url = pulumi.Output.concat(
    "https://",
    storage_account.name,
    ".blob.core.windows.net/",
    deployment_container.name,
    "/function-package.zip?",
    package_sas.service_sas_token,
)

# Deploy the function package using WebAppApplicationSettings
web.WebAppApplicationSettings(
    "function-settings",
    name=func_app.name,
    resource_group_name=resource_group.name,
    properties={
        "NOTIFY_URL": notify_url,
        "WEBSITE_RUN_FROM_PACKAGE": function_package_url,
    },
)<|MERGE_RESOLUTION|>--- conflicted
+++ resolved
@@ -2,11 +2,8 @@
 import os
 import zipfile
 import tempfile
-<<<<<<< HEAD
 import datetime
-=======
 import atexit
->>>>>>> de294dc8
 from pulumi_azure_native import (
     resources,
     servicebus,
