--- conflicted
+++ resolved
@@ -121,13 +121,10 @@
             web.NameValuePairArgs(name="SERVICEBUS_CONNECTION", value=send_keys.primary_connection_string),
             web.NameValuePairArgs(name="SERVICEBUS_QUEUE", value=queue.name),
             web.NameValuePairArgs(name="REPO_TABLE", value=repo_table.name),
-<<<<<<< HEAD
             web.NameValuePairArgs(name="ACI_RESOURCE_GROUP", value=resource_group.name),
             web.NameValuePairArgs(name="ACI_SUBSCRIPTION_ID", value=subscription_id),
             web.NameValuePairArgs(name="ACI_REGION", value=location),
-=======
-            web.NameValuePairArgs(name="OPENAI_API_KEY", value=openai_api_key),
->>>>>>> 97b46fe8
+            web.NameValuePairArgs(name="OPENAI_API_KEY", value=openai_api_key)
         ]
     ),
 )
