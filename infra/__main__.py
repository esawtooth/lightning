--- conflicted
+++ resolved
@@ -100,18 +100,14 @@
     location="global",
 )
 
-<<<<<<< HEAD
+#
 # Email domain (agentsmith.in) already exists in the lightning‑email service.
 # Tell Pulumi to adopt it instead of trying to create it.
-=======
-# Configure the custom sending domain so emails originate from our domain
->>>>>>> abaaace7
 email_domain = communication.Domain(
     "email-domain",
     resource_group_name=resource_group.name,
     email_service_name=email_service.name,
     domain_name=domain,
-<<<<<<< HEAD
     opts=pulumi.ResourceOptions(
         # Import the pre‑existing resource so future `pulumi up` runs are idempotent
         import_=f"/subscriptions/{subscription_id}/resourceGroups/lightning_dev-1/providers/Microsoft.Communication/emailServices/lightning-email/domains/{domain}"
@@ -120,13 +116,6 @@
 
 # (Optional) surface the domain in stack outputs
 pulumi.export("emailDomainName", email_domain.domain_name)
-
-=======
-    domain_management=communication.DomainManagement.CUSTOMER_MANAGED,
-    location="global",
-)
-
->>>>>>> abaaace7
 comm_keys = communication.list_communication_service_keys_output(
     resource_group_name=resource_group.name,
     communication_service_name=communication_service.name,
